/*
 * Decode digital data from SCP input.
 *
 * Copyright (C) 2018 Serge Vakulenko
 *
 * Redistribution and use in source and binary forms, with or without
 * modification, are permitted provided that the following conditions are met:
 *
 *   1. Redistributions of source code must retain the above copyright notice,
 *      this list of conditions and the following disclaimer.
 *   2. Redistributions in binary form must reproduce the above copyright
 *      notice, this list of conditions and the following disclaimer in the
 *      documentation and/or other materials provided with the distribution.
 *   3. The name of the author may not be used to endorse or promote products
 *      derived from this software without specific prior written permission.
 *
 * THIS SOFTWARE IS PROVIDED BY THE AUTHOR ``AS IS'' AND ANY EXPRESS OR IMPLIED
 * WARRANTIES, INCLUDING, BUT NOT LIMITED TO, THE IMPLIED WARRANTIES OF
 * MERCHANTABILITY AND FITNESS FOR A PARTICULAR PURPOSE ARE DISCLAIMED. IN NO
 * EVENT SHALL THE AUTHOR BE LIABLE FOR ANY DIRECT, INDIRECT, INCIDENTAL,
 * SPECIAL, EXEMPLARY, OR CONSEQUENTIAL DAMAGES (INCLUDING, BUT NOT LIMITED TO,
 * PROCUREMENT OF SUBSTITUTE GOODS OR SERVICES; LOSS OF USE, DATA, OR PROFITS;
 * OR BUSINESS INTERRUPTION) HOWEVER CAUSED AND ON ANY THEORY OF LIABILITY,
 * WHETHER IN CONTRACT, STRICT LIABILITY, OR TORT (INCLUDING NEGLIGENCE OR
 * OTHERWISE) ARISING IN ANY WAY OUT OF THE USE OF THIS SOFTWARE, EVEN IF
 * ADVISED OF THE POSSIBILITY OF SUCH DAMAGE.
 */
#include <stdio.h>
#include <stdlib.h>
#include <string.h>
#include <err.h>
#include "scp.h"

/*
 * Flux-based streams
 */
#define CLOCK_CENTRE    2000   /* 2000ns = 2us */
#define CLOCK_MAX_ADJ   10     /* +/- 10% adjustment */
#define CLOCK_MIN(_c)   (((_c) * (100 - CLOCK_MAX_ADJ)) / 100)
#define CLOCK_MAX(_c)   (((_c) * (100 + CLOCK_MAX_ADJ)) / 100)

/*
 * Amount to adjust phase/period of our clock based on each observed flux.
 */
#define PERIOD_ADJ_PCT  5
#define PHASE_ADJ_PCT   60

typedef struct {
    scp_file_t *sf;
    int rev;
    int clock;          /* nsec */
    int flux;           /* nsec */
    int time;           /* nsec */
    int clocked_zeros;
} pll_t;

/*
 * Initialize PLL.
 */
static void pll_init(pll_t *pll, scp_file_t *sf, int rev)
{
    memset(pll, 0, sizeof(*pll));
    pll->sf = sf;
    pll->rev = rev;
    pll->clock = CLOCK_CENTRE;
}

static int pll_next_bit(pll_t *pll)
{
<<<<<<< HEAD
    if (delta > -20 && delta < 20) {
        /* Ignore. */

    } else if (delta < 0 && pll->hperiod > 1800) {
        pll->hperiod -= 10;
//printf("%8ld: Decrease hperiod %d by %d\n", pll->last_tick/1000, pll->hperiod, 10);

    } else if (delta > 0 && pll->hperiod < 2200) {
        pll->hperiod += 10;
//printf("%8ld: Increase hperiod %d by %d\n", pll->last_tick/1000, pll->hperiod, 10);
=======
    while (pll->flux < pll->clock/2) {
        pll->flux += 25 * scp_next_flux(pll->sf, pll->rev);
    }

    pll->time += pll->clock;
    pll->flux -= pll->clock;
>>>>>>> 31b6482e

    if (pll->flux >= pll->clock/2) {
        pll->clocked_zeros++;
        return 0;
    }

    /* PLL: Adjust clock frequency according to phase mismatch.
     * eg. PERIOD_ADJ_PCT=0% -> timing-window centre freq. never changes */
    if (pll->clocked_zeros <= 3) {

        /* In sync: adjust base clock by a fraction of phase mismatch. */
        pll->clock += pll->flux * PERIOD_ADJ_PCT / 100;
    } else {
        /* Out of sync: adjust base clock towards centre. */
        pll->clock += (CLOCK_CENTRE - pll->clock) * PERIOD_ADJ_PCT / 100;
    }

    /* Clamp the clock's adjustment range. */
    if (pll->clock < CLOCK_MIN(CLOCK_CENTRE))
        pll->clock = CLOCK_MIN(CLOCK_CENTRE);
    if (pll->clock > CLOCK_MAX(CLOCK_CENTRE))
        pll->clock = CLOCK_MAX(CLOCK_CENTRE);

    /* PLL: Adjust clock phase according to mismatch.
     * eg. PHASE_ADJ_PCT=100% -> timing window snaps to observed flux. */
    int new_flux = pll->flux * (100 - PHASE_ADJ_PCT) / 100;
    pll->time += pll->flux - new_flux;
    pll->flux = new_flux;

    pll->clocked_zeros = 0;
    return 1;
}

/*
 * Decode MFM data from one track.
 */
void scp_decode_track(scp_file_t *sf, const char *name, int tn, int rev)
{
    pll_t pll;
    int val;

    /* Every track/rev becomes a wire. */
    if (scp_select_track(sf, tn) < 0)
        errx(1, "Cannot select track %d\n", tn);

    if (rev < 1 || rev > sf->header.nr_revolutions)
        errx(1, "Revolution %d out of range 1...%d\n", rev, sf->header.nr_revolutions);

    /* Iterate through all data of this revolution. */
    pll_init(&pll, sf, rev-1);
    scp_reset(sf);
    do {
        val = pll_next_bit(&pll);

        printf("%d", val);
        //TODO

    } while (sf->iter_ptr < sf->iter_limit);
}<|MERGE_RESOLUTION|>--- conflicted
+++ resolved
@@ -67,25 +67,12 @@
 
 static int pll_next_bit(pll_t *pll)
 {
-<<<<<<< HEAD
-    if (delta > -20 && delta < 20) {
-        /* Ignore. */
-
-    } else if (delta < 0 && pll->hperiod > 1800) {
-        pll->hperiod -= 10;
-//printf("%8ld: Decrease hperiod %d by %d\n", pll->last_tick/1000, pll->hperiod, 10);
-
-    } else if (delta > 0 && pll->hperiod < 2200) {
-        pll->hperiod += 10;
-//printf("%8ld: Increase hperiod %d by %d\n", pll->last_tick/1000, pll->hperiod, 10);
-=======
     while (pll->flux < pll->clock/2) {
         pll->flux += 25 * scp_next_flux(pll->sf, pll->rev);
     }
 
     pll->time += pll->clock;
     pll->flux -= pll->clock;
->>>>>>> 31b6482e
 
     if (pll->flux >= pll->clock/2) {
         pll->clocked_zeros++;
